// Archivo: src/screens/ProductScreen/ProductScreen.tsx

import React, { useEffect, useState } from "react";
// IMPORTANTE: Importa useNavigate para cambiar la URL
import { useLocation, useNavigate } from "react-router-dom";

<<<<<<< HEAD
import styles from "./ProductScreen.module.css";
import { ProductoDTO } from "../../dto/ProductoDTO";
=======
import styles from "./ProductScreen.module.css"; // Importa los estilos CSS Module
>>>>>>> ce0f9907

import { useProductStore, ProductFilters } from "../../../store/productStore";
import { useShallow } from "zustand/shallow";

import { productService } from "../../../https/productApi";

import FilterPanel from "../../ui/FilterPanel/FilterPanel";
import ProductCard from "../../ui/Cards/ProductCard/ProductCard";
import { Footer } from "../../ui/Footer/Footer";
import { Header } from "../../ui/Header/Header";

const ProductScreen: React.FC = () => {
  const location = useLocation(); // Hook para acceder al objeto de localización de React Router
  const navigate = useNavigate(); // <-- AÑADIDO: Hook para cambiar la URL

  const { filteredProducts, loading, error, currentFilters } = useProductStore(
    useShallow((state) => ({
      filteredProducts: state.filteredProducts,
      loading: state.loading,
      error: state.error,
      currentFilters: state.currentFilters,
    }))
  );

  const {
    fetchProducts: fetchProductsAction,
    setAndFetchFilteredProducts: setAndFetchFilteredProductsAction,
    clearFilters: clearFiltersAction,
  } = useProductStore();

  const [isFilterPanelOpen, setIsFilterPanelOpen] = useState(false);
  const [availableCategories, setAvailableCategories] = useState<string[]>([]);
  const [availableColors, setAvailableColors] = useState<string[]>([]);
  const [availableSizes, setAvailableSizes] = useState<string[]>([]); // Función auxiliar para parsear los filtros de la URL

  const parseFiltersFromUrl = (search: string): ProductFilters => {
    const queryParams = new URLSearchParams(search);
    return {
      // CAMBIO CRUCIAL: Usar .getAll() para parámetros repetidos (arrays)
      categorias: queryParams.getAll("categorias") || [], // ¡IMPORTANTE!
      colores: queryParams.getAll("colores") || [], // ¡IMPORTANTE!
      talles: queryParams.getAll("talles") || [], // ¡IMPORTANTE!
      denominacion: queryParams.get("denominacion") || null,
      sexo:
        (queryParams.get("sexo") as "MASCULINO" | "FEMENINO" | "UNISEX") ||
        null,
      minPrice: queryParams.get("minPrice")
        ? parseFloat(queryParams.get("minPrice")!)
        : null,
      maxPrice: queryParams.get("maxPrice")
        ? parseFloat(queryParams.get("maxPrice")!)
        : null,
      tienePromocion:
        queryParams.get("tienePromocion") === "true"
          ? true
          : queryParams.get("tienePromocion") === "false"
          ? false
          : null,
      orderBy:
        (queryParams.get("orderBy") as "precioVenta" | "denominacion") || null,
      orderDirection:
        (queryParams.get("orderDirection") as "asc" | "desc") || null, // Añade aquí cualquier otro filtro que puedas tener en la URL
    };
  }; // Función auxiliar para comparar si dos objetos de filtros son iguales (deep comparison para arrays)

  const areFiltersEqual = (f1: ProductFilters, f2: ProductFilters): boolean => {
    // Normaliza los arrays para comparación, ignorando el orden
    const normalize = (filters: ProductFilters) => {
      const sortedFilters: ProductFilters = { ...filters };
      if (sortedFilters.categorias) sortedFilters.categorias.sort();
      if (sortedFilters.colores) sortedFilters.colores.sort();
      if (sortedFilters.talles) sortedFilters.talles.sort(); // Asegura que las propiedades que pueden ser null sean tratadas consistentemente
      for (const key in sortedFilters) {
        if (
          sortedFilters[key as keyof ProductFilters] === null ||
          sortedFilters[key as keyof ProductFilters] === undefined
        ) {
          delete sortedFilters[key as keyof ProductFilters]; // Eliminar para que JSON.stringify no incluya `null` explícitamente
        } else if (
          typeof sortedFilters[key as keyof ProductFilters] === "string" &&
          (sortedFilters[key as keyof ProductFilters] as string).trim() === ""
        ) {
          delete sortedFilters[key as keyof ProductFilters];
        } else if (
          Array.isArray(sortedFilters[key as keyof ProductFilters]) &&
          (sortedFilters[key as keyof ProductFilters] as any[]).length === 0
        ) {
          delete sortedFilters[key as keyof ProductFilters];
        }
      }
      return sortedFilters;
    };
    return JSON.stringify(normalize(f1)) === JSON.stringify(normalize(f2));
  }; // --- EFECTO PRINCIPAL PARA CARGA INICIAL Y APLICACIÓN DE FILTROS DE URL ---

  useEffect(() => {
    console.log("ProductScreen useEffect triggered by URL or store change.");

    const filtersFromUrl = parseFiltersFromUrl(location.search); // Debugging logs added here:

    console.log("ProductScreen - filtersFromUrl (raw parsed):", filtersFromUrl); // Filtra para eliminar propiedades con valores "vacíos" (null, [], '')
    const cleanFiltersFromUrl: ProductFilters = Object.fromEntries(
      Object.entries(filtersFromUrl).filter(([key, value]) => {
        if (Array.isArray(value)) return value.length > 0;
        if (typeof value === "string") return value.trim() !== "";
        return value !== null && value !== undefined;
      })
    ) as ProductFilters;

    console.log(
      "ProductScreen - cleanFiltersFromUrl (cleaned):",
      cleanFiltersFromUrl
    );
    console.log(
      "ProductScreen - currentFilters (from Zustand store):",
      currentFilters
    ); // Compara los filtros de la URL con los filtros actuales del store. // Solo actualiza y re-busca si hay una diferencia significativa.

    if (!areFiltersEqual(cleanFiltersFromUrl, currentFilters)) {
      console.log(
        "ProductScreen: URL filters differ from store. Applying filters from URL:",
        cleanFiltersFromUrl
      );
      setAndFetchFilteredProductsAction(cleanFiltersFromUrl);
    } else if (
      Object.keys(cleanFiltersFromUrl).length === 0 &&
      filteredProducts.length === 0 &&
      !loading &&
      !error
    ) {
      // Si no hay filtros en la URL y el store está vacío, y no estamos cargando/con error,
      // esto es una carga inicial sin filtros, entonces pedimos todos los productos.
      console.log(
        "ProductScreen: No URL filters, store filters empty, and product list empty. Fetching all products."
      );
      fetchProductsAction();
    } else {
      console.log(
        "ProductScreen: URL filters are already in sync with store or no fetch needed."
      );
    }
  }, [
    location.search, // Dependencia clave: re-ejecuta este efecto cuando la URL cambia
    fetchProductsAction,
    setAndFetchFilteredProductsAction,
    currentFilters, // Importante para evitar re-fetches si los filtros de URL ya están en el store
    filteredProducts.length, // Para la carga inicial
    loading, // Para la carga inicial
    error, // Para la carga inicial
  ]); // --- EFECTO PARA CARGAR LAS OPCIONES DE FILTRO DISPONIBLES (categorías, colores, talles) ---

  useEffect(() => {
    const fetchAvailableOptions = async () => {
      try {
        const categories = await productService.getAllAvailableCategories();
        setAvailableCategories(categories);

        const colors = await productService.getAllAvailableColors();
        setAvailableColors(colors);

        const sizes = await productService.getAllAvailableTalles();
        setAvailableSizes(sizes);

        console.log(
          "Fetched available filter options: Categories=",
          categories.length,
          "Colors=",
          colors.length,
          "Sizes=",
          sizes.length
        );
      } catch (err) {
        console.error("Error fetching available filter options:", err);
      }
    }; // Cargar las opciones disponibles solo si aún no se han cargado

    if (
      availableCategories.length === 0 &&
      availableColors.length === 0 &&
      availableSizes.length === 0
    ) {
      fetchAvailableOptions();
    }
  }, [
    availableCategories.length,
    availableColors.length,
    availableSizes.length,
  ]); // Dependencias: solo si las listas de opciones están vacías // --- Funciones de manejo del FilterPanel ---

  const handleApplyFilters = (filtersFromPanel: ProductFilters) => {
    console.log(
      "Filters applied from panel (ProductScreen):",
      filtersFromPanel
    ); // --- Lógica para construir y actualizar la URL ---

    const params = new URLSearchParams();
    Object.entries(filtersFromPanel).forEach(([key, value]) => {
      // Ignorar valores nulos, indefinidos o cadenas vacías
      if (
        value === null ||
        value === undefined ||
        (typeof value === "string" && value.trim() === "")
      ) {
        return;
      }
      if (Array.isArray(value)) {
        // Para arrays (categorias, colores, talles), añadir cada elemento individualmente
        value.forEach((item) => {
          if (
            item !== null &&
            item !== undefined &&
            typeof item === "string" &&
            item.trim() !== ""
          ) {
            params.append(key, String(item));
          }
        });
      } else {
        // Para otros tipos de valores, establecer el parámetro
        params.set(key, String(value));
      }
    });

    const newSearch = params.toString();
    console.log(
      "ProductScreen - Navigating to new URL search:",
      `?${newSearch}`
    ); // Debug log
    navigate(`?${newSearch}`, { replace: true }); // <-- AÑADIDO: Actualiza la URL // --- FIN Lógica para construir y actualizar la URL --- // La acción de `setAndFetchFilteredProductsAction` se disparará automáticamente // debido al `useEffect` que escucha `location.search`. // Por lo tanto, no es necesario llamarla aquí directamente. // setAndFetchFilteredProductsAction(filtersFromPanel); // Esto ya no es necesario aquí.
    setIsFilterPanelOpen(false); // Cierra el panel de filtros
  };

  const handleClearFilters = () => {
    console.log("Clearing filters (ProductScreen):");
    clearFiltersAction(); // Limpia los filtros en el store
    navigate("", { replace: true }); // <-- AÑADIDO: Limpia los parámetros de la URL
    setIsFilterPanelOpen(false); // Cierra el panel
  };

  const openFilterPanel = () => setIsFilterPanelOpen(true);
  const closeFilterPanel = () => setIsFilterPanelOpen(false); // --- Renderizado condicional ---

  if (loading && filteredProducts.length === 0) {
    return <div className={styles.loading}>Cargando productos...</div>;
  }

  if (error && filteredProducts.length === 0) {
    return <div className={styles.error}>Error: {error}</div>;
  }

  return (
    <>
<<<<<<< HEAD
            <Header />     {" "}
      <div className={styles.container}>
               {" "}
        <button className={styles.openFilterButton} onClick={openFilterPanel}>
                    Abrir Filtros        {" "}
        </button>
               {" "}
        <FilterPanel
          isOpen={isFilterPanelOpen}
          onClose={closeFilterPanel}
          onApplyFilters={handleApplyFilters}
          onClearFilters={handleClearFilters}
          availableCategories={availableCategories}
          availableColors={availableColors}
          availableSizes={availableSizes}
          initialFilters={currentFilters} // Asegúrate de que currentFilters siempre refleje los filtros actuales
        />
               {" "}
        <div className={styles.productList}>
                   {" "}
          {Array.isArray(filteredProducts) && filteredProducts.length > 0
            ? filteredProducts.map((product) => (
                <ProductCard
                  key={
                    product.id !== undefined && product.id !== null
                      ? product.id
                      : `product-${Math.random()}`
                  }
                  product={product}
                />
              ))
            : !loading &&
              (currentFilters && Object.keys(currentFilters).length > 0 ? (
                <div className={styles.noResults}>
                                    No se encontraron productos que coincidan
                  con los filtros                   seleccionados.              
                   {" "}
                </div>
              ) : (
                !error && (
                  <div className={styles.noProductsMessage}>
                                        No hay productos disponibles.          
                           {" "}
                  </div>
                )
              ))}
                 {" "}
        </div>
             {" "}
      </div>
            <Footer />   {" "}
=======
      <Header />
      <div className={styles.containerPrincipal}>
        {/* Sección de Filtros */}
        <div className={styles.filterSection}>
          {/* Botón para abrir el panel de filtros */}
          <button className={styles.openFilterButton} onClick={openFilterPanel}>
            Abrir Filtros
          </button>

          {/* El componente FilterPanel se renderiza aquí */}
          <FilterPanel
            isOpen={isFilterPanelOpen}
            onClose={closeFilterPanel}
            onApplyFilters={handleApplyFilters}
            onClearFilters={handleClearFilters}
            availableCategories={availableCategories} // Pasa las listas de opciones disponibles
            availableColors={availableColors}
            availableSizes={availableSizes}
            initialFilters={currentFilters} // Pasa los filtros actuales del store al panel
          />
        </div>

        {/* Sección de Productos */}
        <div className={styles.productsSection}>
          {/* Título para la sección de productos */}
          {/* Contenedor de la lista de productos */}
          <div className={styles.productList}>
            {/* Mapea sobre los productos FILTRADOS solo si filteredProducts es un array válido */}
            {Array.isArray(filteredProducts) && filteredProducts.length > 0
              ? filteredProducts.map((product) => (
                  // La key es crucial para el rendimiento de las listas en React
                  // Usamos product.id si existe, o un fallback seguro si no
                  <ProductCard
                    key={
                      product.id !== undefined && product.id !== null
                        ? product.id
                        : `product-${Math.random()}`
                    }
                    product={product}
                  />
                ))
              : // Mostrar mensajes si no hay productos o no hay resultados
                // Solo si NO estamos cargando y filteredProducts está vacío
                !loading &&
                (currentFilters && Object.keys(currentFilters).length > 0 ? (
                  // Si hay filtros aplicados pero no hay resultados
                  <div className={styles.noResults}>
                    No se encontraron productos que coincidan con los filtros
                    seleccionados.
                  </div>
                ) : (
                  // Si no hay filtros aplicados y la lista está vacía (puede que no haya productos en total)
                  !error && ( // Solo muestra este mensaje si no hay un error general
                    <div className={styles.noProductsMessage}>
                      No hay productos disponibles.
                    </div>
                  )
                ))}
          </div>
        </div>
      </div>
      <Footer />
>>>>>>> ce0f9907
    </>
  );
};

export default ProductScreen;<|MERGE_RESOLUTION|>--- conflicted
+++ resolved
@@ -4,22 +4,19 @@
 // IMPORTANTE: Importa useNavigate para cambiar la URL
 import { useLocation, useNavigate } from "react-router-dom";
 
-<<<<<<< HEAD
 import styles from "./ProductScreen.module.css";
 import { ProductoDTO } from "../../dto/ProductoDTO";
-=======
-import styles from "./ProductScreen.module.css"; // Importa los estilos CSS Module
->>>>>>> ce0f9907
 
 import { useProductStore, ProductFilters } from "../../../store/productStore";
 import { useShallow } from "zustand/shallow";
 
 import { productService } from "../../../https/productApi";
 
-import FilterPanel from "../../ui/FilterPanel/FilterPanel";
+
 import ProductCard from "../../ui/Cards/ProductCard/ProductCard";
 import { Footer } from "../../ui/Footer/Footer";
 import { Header } from "../../ui/Header/Header";
+import { FilterPanel } from "../../ui/FilterPanel/FilterPanel";
 
 const ProductScreen: React.FC = () => {
   const location = useLocation(); // Hook para acceder al objeto de localización de React Router
@@ -262,7 +259,6 @@
 
   return (
     <>
-<<<<<<< HEAD
             <Header />     {" "}
       <div className={styles.container}>
                {" "}
@@ -314,70 +310,6 @@
              {" "}
       </div>
             <Footer />   {" "}
-=======
-      <Header />
-      <div className={styles.containerPrincipal}>
-        {/* Sección de Filtros */}
-        <div className={styles.filterSection}>
-          {/* Botón para abrir el panel de filtros */}
-          <button className={styles.openFilterButton} onClick={openFilterPanel}>
-            Abrir Filtros
-          </button>
-
-          {/* El componente FilterPanel se renderiza aquí */}
-          <FilterPanel
-            isOpen={isFilterPanelOpen}
-            onClose={closeFilterPanel}
-            onApplyFilters={handleApplyFilters}
-            onClearFilters={handleClearFilters}
-            availableCategories={availableCategories} // Pasa las listas de opciones disponibles
-            availableColors={availableColors}
-            availableSizes={availableSizes}
-            initialFilters={currentFilters} // Pasa los filtros actuales del store al panel
-          />
-        </div>
-
-        {/* Sección de Productos */}
-        <div className={styles.productsSection}>
-          {/* Título para la sección de productos */}
-          {/* Contenedor de la lista de productos */}
-          <div className={styles.productList}>
-            {/* Mapea sobre los productos FILTRADOS solo si filteredProducts es un array válido */}
-            {Array.isArray(filteredProducts) && filteredProducts.length > 0
-              ? filteredProducts.map((product) => (
-                  // La key es crucial para el rendimiento de las listas en React
-                  // Usamos product.id si existe, o un fallback seguro si no
-                  <ProductCard
-                    key={
-                      product.id !== undefined && product.id !== null
-                        ? product.id
-                        : `product-${Math.random()}`
-                    }
-                    product={product}
-                  />
-                ))
-              : // Mostrar mensajes si no hay productos o no hay resultados
-                // Solo si NO estamos cargando y filteredProducts está vacío
-                !loading &&
-                (currentFilters && Object.keys(currentFilters).length > 0 ? (
-                  // Si hay filtros aplicados pero no hay resultados
-                  <div className={styles.noResults}>
-                    No se encontraron productos que coincidan con los filtros
-                    seleccionados.
-                  </div>
-                ) : (
-                  // Si no hay filtros aplicados y la lista está vacía (puede que no haya productos en total)
-                  !error && ( // Solo muestra este mensaje si no hay un error general
-                    <div className={styles.noProductsMessage}>
-                      No hay productos disponibles.
-                    </div>
-                  )
-                ))}
-          </div>
-        </div>
-      </div>
-      <Footer />
->>>>>>> ce0f9907
     </>
   );
 };
