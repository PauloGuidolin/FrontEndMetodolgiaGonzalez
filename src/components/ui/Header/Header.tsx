--- conflicted
+++ resolved
@@ -118,133 +118,6 @@
     const closeRegisterModal = useCallback(() => {
         setIsRegisterModalOpen(false);
     }, []);
-
-    /**
-     * Maneja el clic en "Registrarse" desde el modal de login, cerrando login y abriendo registro.
-     */
-    const handleRegisterClick = useCallback(() => {
-        closeLoginModal();
-        openRegisterModal();
-    }, [closeLoginModal, openRegisterModal]);
-
-    /**
-     * Maneja el éxito del registro, cerrando registro y abriendo login.
-     */
-    const handleRegisterSuccess = useCallback(() => {
-        closeRegisterModal();
-        openLoginModal();
-    }, [closeRegisterModal, openLoginModal]);
-
-    /**
-     * Maneja el clic en "Volver a iniciar sesión" desde el modal de registro.
-     */
-    const handleBackToLogin = useCallback(() => {
-        closeRegisterModal();
-        openLoginModal();
-    }, [closeRegisterModal, openLoginModal]);
-
-    /**
-     * Maneja el cierre de sesión del usuario.
-     */
-    const handleLogout = useCallback(() => {
-        logout(); // Llama a la función de logout del store.
-        navigate("/"); // Redirige a la pantalla de inicio.
-    }, [logout, navigate]);
-
-    /**
-     * Maneja el clic en el ícono de perfil, navegando al perfil o abriendo el modal de login.
-     */
-    const handleProfileClick = useCallback(() => {
-        if (isAuthenticated) {
-            navigate("/UserProfile"); // Navega al perfil si está autenticado.
-        } else {
-            openLoginModal(); // Abre el modal de login si no está autenticado.
-        }
-    }, [isAuthenticated, navigate, openLoginModal]);
-
-    // --- Lógica del menú desplegable (dropdown) CON RETRASO ---
-    /**
-     * Cierra todos los menús desplegables después de un pequeño retraso.
-     * Utiliza un timeout para permitir el movimiento del mouse entre el menú y el contenido desplegado.
-     */
-    const closeAllDrops = useCallback(() => {
-        if (closeDropdownTimeoutRef.current) {
-            clearTimeout(closeDropdownTimeoutRef.current);
-            closeDropdownTimeoutRef.current = null;
-        }
-        closeDropdownTimeoutRef.current = setTimeout(() => {
-            setDropShoes(false);
-            setDropClothes(false);
-            setDropSport(false);
-            closeDropdownTimeoutRef.current = null;
-        }, 300); // 300ms de retraso.
-    }, []);
-
-    /**
-     * Maneja el evento mouseEnter en los títulos de categoría para abrir el dropdown correspondiente.
-     * Cierra cualquier dropdown existente antes de abrir el nuevo.
-     * @param setter Función de estado para el dropdown específico (e.g., setDropShoes).
-     */
-    const handleMouseEnterH3 = useCallback(
-        (setter: React.Dispatch<React.SetStateAction<boolean>>) => {
-            // Limpia cualquier timeout de cierre pendiente.
-            if (closeDropdownTimeoutRef.current) {
-                clearTimeout(closeDropdownTimeoutRef.current);
-                closeDropdownTimeoutRef.current = null;
-            }
-            // Cierra todos los dropdowns antes de abrir el actual para evitar múltiples abiertos.
-            setDropShoes(false);
-            setDropClothes(false);
-            setDropSport(false);
-            setter(true); // Abre el dropdown específico.
-        },
-        []
-    );
-
-    /**
-     * Maneja el evento mouseEnter en el contenedor del mega-dropdown.
-     * Esto evita que el dropdown se cierre si el mouse se mueve del título al contenido del dropdown.
-     */
-    const handleMegaDropdownMouseEnter = useCallback(() => {
-        if (closeDropdownTimeoutRef.current) {
-            clearTimeout(closeDropdownTimeoutRef.current);
-            closeDropdownTimeoutRef.current = null;
-        }
-    }, []);
-
-    // --- Lógica del buscador ---
-    /**
-     * Manejador de cambio para el input de búsqueda.
-     * Actualiza el estado `searchQuery` con el valor actual del input.
-     * @param event Evento de cambio del input.
-     */
-    const handleSearchInputChange = useCallback(
-        (event: React.ChangeEvent<HTMLInputElement>) => {
-            setSearchQuery(event.target.value);
-        },
-        []
-    );
-<<<<<<< HEAD
-  }, [isAuthenticated, user, displayedProfileImageUrl]);
-
-  const openLoginModal = useCallback(() => {
-    console.log("Se hizo clic en Iniciar Sesion");
-    setIsLoginModalOpen(true);
-    setIsRegisterModalOpen(false);
-  }, []);
-
-  const closeLoginModal = useCallback(() => {
-    setIsLoginModalOpen(false);
-  }, []);
-
-  const openRegisterModal = useCallback(() => {
-    setIsRegisterModalOpen(true);
-    setIsLoginModalOpen(false);
-  }, []);
-
-  const closeRegisterModal = useCallback(() => {
-    setIsRegisterModalOpen(false);
-  }, []);
 
   const handleRegisterClick = useCallback(() => {
     closeLoginModal();
@@ -392,166 +265,25 @@
           <div className={styles.containerLogin}>
             {isAuthenticated ? (
               <>
-=======
-
-    /**
-     * Manejador para cuando se envía la búsqueda (al presionar Enter o hacer clic en el icono).
-     * Navega a la página de productos con el filtro de denominación.
-     */
-    const handleSearchSubmit = useCallback(() => {
-        if (searchQuery.trim()) { // Solo navega si hay algo escrito en el input.
-            const params = new URLSearchParams();
-            // Asume que la página de productos utiliza 'denominacion' para buscar por nombre.
-            params.append('denominacion', searchQuery.trim());
-            navigate(`/productos?${params.toString()}`); // Navega a la ruta de productos con el parámetro.
-            setSearchQuery(""); // Limpia el input después de la búsqueda.
-        }
-    }, [searchQuery, navigate]);
-
-    /**
-     * Manejador para el evento keydown en el input de búsqueda.
-     * Dispara `handleSearchSubmit` si la tecla presionada es 'Enter'.
-     * @param event Evento de teclado.
-     */
-    const handleSearchKeyDown = useCallback((event: React.KeyboardEvent<HTMLInputElement>) => {
-        if (event.key === 'Enter') {
-            handleSearchSubmit();
-        }
-    }, [handleSearchSubmit]);
-
-    return (
-        <>
-            <div className={styles.containerTitleUp}>
-                <h3>Desbloquea el poder de tus puntos</h3> {/* Título promocional superior. */}
-            </div>
-            <div className={styles.containerPrincipal}>
-                <div className={styles.containerLogo}>
-                    <img
-                        className={styles.LogoBoton}
-                        onClick={() => navigate("/HomeScreen")} // Navega a la pantalla de inicio al hacer clic en el logo.
-                        src="https://th.bing.com/th/id/R.a256d74b77286d29095f6bcd600cf991?rik=ZPx%2fHsPcoCEgZQ&riu=http%3a%2f%2f1000logos.net%2fwp-content%2fuploads%2f2016%2f10%2fAdidas-Logo.jpg&ehk=W3QAdAlZyX6x2fhyFVPKxcbnmjhMAJJu%2fZiPr26XrkY%3d&risl=&pid=ImgRaw&r=0"
-                        alt="Logo de Adidas"
-                    />
+                <div
+                  className={styles.profileContainer}
+                  onClick={handleProfileClick}
+                  style={{ cursor: "pointer" }}
+                >
+                  <Avatar
+                    alt="Foto de perfil"
+                    src={displayedProfileImageUrl}
+                    sx={{
+                      width: 24,
+                      height: 24,
+                      fontSize: "1.5rem",
+                      bgcolor: "#CCCCCC",
+                      color: "#555555",
+                    }}
+                  >
+                    <AccountCircleIcon sx={{ fontSize: "1.5rem" }} />
+                  </Avatar>
                 </div>
->>>>>>> e037844a
-                <div
-                    className={styles.megaMenuArea}
-                    onMouseLeave={closeAllDrops} // Cierra todos los dropdowns cuando el mouse sale de esta área.
-                >
-                    <div className={styles.containerTitles}>
-                        <h3
-                            onMouseEnter={() => handleMouseEnterH3(setDropShoes)}
-                            ref={shoesMenuRef}
-                        >
-                            Calzado
-                        </h3>
-
-                        <h3
-                            onMouseEnter={() => handleMouseEnterH3(setDropClothes)}
-                            ref={clothesMenuRef}
-                        >
-                            Ropa
-                        </h3>
-
-                        <h3
-                            onMouseEnter={() => handleMouseEnterH3(setDropSport)}
-                            ref={sportMenuRef}
-                        >
-                            Deporte
-                        </h3>
-                    </div>
-                    {/* Renderiza el mega-dropdown solo si alguno está activo */}
-                    {(dropShoes || dropClothes || dropSport) && (
-                        <div
-                            className={styles.megaDropDownWrapper}
-                            onMouseEnter={handleMegaDropdownMouseEnter} // Evita el cierre si el mouse entra al dropdown.
-                            ref={megaDropDownWrapperRef}
-                        >
-                            {dropShoes && <DropDownShoes />}
-                            {dropClothes && <DropDownClothes />}
-                            {dropSport && <DropDownSport />}
-                        </div>
-                    )}
-                </div>
-                <div className={styles.containerRight}>
-                    <div className={styles.containerLogin}>
-                        {isAuthenticated ? (
-                            <>
-                                {/* Contenedor de perfil si el usuario está autenticado */}
-                                <div
-                                    className={styles.profileContainer}
-                                    onClick={handleProfileClick}
-                                    style={{ cursor: "pointer" }}
-                                >
-                                    {/* Avatar del usuario con imagen de perfil o icono por defecto */}
-                                    <Avatar
-                                        alt="Foto de perfil"
-                                        src={displayedProfileImageUrl}
-                                        sx={{
-                                            width: 24,
-                                            height: 24,
-                                            fontSize: "1.5rem",
-                                            bgcolor: "#CCCCCC", // Color de fondo si no hay imagen.
-                                            color: "#555555", // Color del icono por defecto.
-                                        }}
-                                    >
-                                        <AccountCircleIcon sx={{ fontSize: "1.5rem" }} /> {/* Icono por defecto. */}
-                                    </Avatar>
-                                </div>
-                                <h4 onClick={handleLogout} style={{ cursor: "pointer" }}>
-                                    Cerrar Sesión
-                                </h4>
-                                <p>|</p>
-                                <Link to="/HelpScreen">
-                                    <h4>Ayuda</h4>
-                                </Link>
-                                {/* Muestra el panel de administración solo para usuarios con rol 'ADMIN' */}
-                                {user?.role === "ADMIN" && (
-                                    <div onClick={() => navigate("/admin/productos")}>
-                                        <h4>Panel Admin</h4>
-                                    </div>
-                                )}
-                            </>
-                        ) : (
-                            <>
-                                {/* Opciones si el usuario no está autenticado */}
-                                <h4 onClick={openLoginModal} style={{ cursor: "pointer" }}>
-                                    Iniciar Sesión
-                                </h4>
-                                <p>|</p>
-                                <Link to="/HelpScreen">
-                                    <h4>Ayuda</h4>
-                                </Link>
-                            </>
-                        )}
-                    </div>
-                    <div className={styles.containerPurchase}>
-                        <div className={styles.containerSearch}>
-                            {/* Input de búsqueda */}
-                            <input
-                                type="text"
-                                placeholder="Buscar"
-                                value={searchQuery} // Conecta el valor del input al estado.
-                                onChange={handleSearchInputChange} // Actualiza el estado cuando el input cambia.
-                                onKeyDown={handleSearchKeyDown} // Permite buscar al presionar Enter.
-                            />
-                            {/* Icono de búsqueda - ahora con onClick para disparar la búsqueda */}
-                            <FaSearch
-                                className={styles.searchIcon}
-                                onClick={handleSearchSubmit} // Dispara la búsqueda al hacer clic.
-                                style={{ cursor: 'pointer' }} // Indica que es clickeable.
-                            />
-                        </div>
-
-                        <div className={styles.iconBag}>
-                            <AiOutlineShopping
-                                className={styles.icon}
-                                onClick={() => navigate("/CartScreen")} // Navega a la pantalla del carrito.
-                            />
-                        </div>
-                    </div>
-                </div>
-<<<<<<< HEAD
                 <h4 onClick={handleLogout} style={{ cursor: "pointer" }}>
                   Cerrar Sesión
                 </h4>
@@ -595,22 +327,29 @@
                 onClick={handleSearchSubmit} // Dispara la búsqueda al hacer clic
                 style={{ cursor: "pointer" }} // Indica que es clickeable
               />
-=======
->>>>>>> e037844a
             </div>
 
-            {/* Modales de Login y Registro */}
-            <LoginModal
-                isOpen={isLoginModalOpen}
-                onClose={closeLoginModal}
-                onRegisterClick={handleRegisterClick}
-            />
-            <RegisterModal
-                isOpen={isRegisterModalOpen}
-                onClose={closeRegisterModal}
-                onLoginClick={handleBackToLogin}
-                onRegisterSuccess={handleRegisterSuccess}
-            />
-        </>
-    );
+            <div className={styles.iconBag}>
+              <AiOutlineShopping
+                className={styles.icon}
+                onClick={() => navigate("/CartScreen")}
+              />
+            </div>
+          </div>
+        </div>
+      </div>
+
+      <LoginModal
+        isOpen={isLoginModalOpen}
+        onClose={closeLoginModal}
+        onRegisterClick={handleRegisterClick}
+      />
+      <RegisterModal
+        isOpen={isRegisterModalOpen}
+        onClose={closeRegisterModal}
+        onLoginClick={handleBackToLogin}
+        onRegisterSuccess={handleRegisterSuccess}
+      />
+    </>
+  );
 };